#  Copyright 2022 Diagnostic Image Analysis Group, Radboudumc, Nijmegen, The Netherlands
#
#  Licensed under the Apache License, Version 2.0 (the "License");
#  you may not use this file except in compliance with the License.
#  You may obtain a copy of the License at
#
#      http://www.apache.org/licenses/LICENSE-2.0
#
#  Unless required by applicable law or agreed to in writing, software
#  distributed under the License is distributed on an "AS IS" BASIS,
#  WITHOUT WARRANTIES OR CONDITIONS OF ANY KIND, either express or implied.
#  See the License for the specific language governing permissions and
#  limitations under the License.
import json
import logging
import os
import re
from dataclasses import dataclass, field
from pathlib import Path
from typing import Callable, Dict, List, Optional, Sequence, Union

import jsonschema
import numpy as np
import pydicom.errors
import SimpleITK as sitk

from picai_prep.converter import Case, Converter
from picai_prep.data_utils import PathLike, atomic_image_write
from picai_prep.errors import (ArchiveItemPathNotFoundError,
                               CriticalErrorInSiblingError,
                               MissingDICOMFilesError, NoMappingsApplyError,
                               UnreadableDICOMError)
from picai_prep.utilities import (dcm2mha_schema, dicom_tags,
                                  get_pydicom_value, lower_strip,
                                  make_sitk_readers, plural)

Metadata = Dict[str, str]
Mapping = Dict[str, List[str]]
Mappings = Dict[str, Mapping]


@dataclass
class Dicom2MHASettings:
    mappings: Dict[str, Dict[str, List[str]]]
    verify_dicom_filenames: bool = True
    allow_duplicates: bool = False
    metadata_match_func: Optional[Callable[[Metadata, Mappings], bool]] = None
    values_match_func: Union[str, Callable[[str, str], bool]] = "lower_strip_equals"
    num_threads: int = 4
    verbose: int = 1

    def __post_init__(self):
        # Validate the mappings
        for mapping_name, mapping in self.mappings.items():
            for key, values in mapping.items():
                if not isinstance(values, list):
                    raise ValueError(f'Mapping {mapping_name} has non-list values for key {key}: {values}')
                if not all([isinstance(value, str) for value in values]):
                    raise ValueError(f'Mapping {mapping_name} has non-string value for key {key}: {values}')


@dataclass
class Series:
    path: Path
    patient_id: str
    study_id: str

    # image metadata
    filenames: Optional[List[str]] = None
    spacing: Optional[Sequence[float]] = None
    metadata: Optional[Metadata] = field(default_factory=dict)

    mappings: List[str] = field(default_factory=list)

    error: Optional[Exception] = None

<<<<<<< HEAD
    _log: List[str] = field(default_factory=list)
=======
    def __repr__(self):
        return f"Series({self.path.name})"
>>>>>>> f08cebb9

    def __post_init__(self):
        if not self.path.exists():
            raise ArchiveItemPathNotFoundError(self.path)
        if not self.path.is_dir():
            raise NotADirectoryError(self.path)

<<<<<<< HEAD
=======
    @property
    def is_valid(self) -> bool:
        return self.error is None

    def write_log(self, msg: str):
        self._log.append(msg)

>>>>>>> f08cebb9
    def verify_dicom_filenames(self, filenames: List[PathLike]) -> bool:
        """Verify DICOM filenames have increasing numbers, with no gaps"""
        vdcms = [d.rsplit('.', 1)[0] for d in filenames]
        vdcms = [int(''.join(c for c in d if c.isdigit())) for d in vdcms]
        missing_slices = False
        for num in range(min(vdcms), max(vdcms) + 1):
            if num not in vdcms:
                missing_slices = True
                break
        if missing_slices:
            raise MissingDICOMFilesError(self.path)
        return True

    def extract_metadata(self, verify_dicom_filenames: bool = True) -> None:
        """
        Verify DICOM slices and extract metadata from the last DICOM slice
        """
        file_reader, series_reader = make_sitk_readers()
        self.filenames = [os.path.basename(dcm) for dcm in series_reader.GetGDCMSeriesFileNames(str(self.path))]

        # verify DICOM files are found
        if len(self.filenames) == 0:
            raise MissingDICOMFilesError(self.path)

        if verify_dicom_filenames:
            # verify DICOM filenames have increasing numbers, with no gaps
            self.verify_dicom_filenames(self.filenames)

        # extract metadata from last DICOM slice
        dicom_slice_path = self.path / self.filenames[-1]

        try:
            file_reader.SetFileName(str(dicom_slice_path))
            file_reader.ReadImageInformation()
            self.spacing = file_reader.GetSpacing()
            for name, key in dicom_tags.items():
                self.metadata[name] = file_reader.GetMetaData(key) if file_reader.HasMetaDataKey(key) else ''
        except Exception as e:
            self.write_log(f"Reading with SimpleITK failed for {self.path} with error: {e}. Attempting with pydicom.")
            try:
                with pydicom.dcmread(dicom_slice_path) as data:
                    self.spacing = data.PixelSpacing
                    for name, key in dicom_tags.items():
                        self.metadata[name] = get_pydicom_value(data, key)
            except pydicom.errors.InvalidDicomError:
                e = UnreadableDICOMError(self.path)
                self.error = e
                logging.error(str(e))

        self.write_log('Extracted metadata')

    @staticmethod
    def metadata_matches(
        metadata: Metadata,
        mapping: Mapping,
        values_match_func: Callable[[str, str], bool],
    ) -> bool:
        """
        Determine whether Series' metadata matches the mapping.
        By default, values are trimmed from whitespace and case-insensitively compared.
        """
        for dicom_tag, allowed_values in mapping.items():
            dicom_tag = lower_strip(dicom_tag)
            if dicom_tag not in metadata:
                # metadata does not contain the information we need
                return False

            # check if observed value is in the list of allowed values
            if not any(values_match_func(needle=value, haystack=metadata[dicom_tag]) for value in allowed_values):
                return False

        return True

    def apply_mappings(
        self,
        mappings: Mappings,
        metadata_match_func: Optional[Callable[[Metadata, Mappings], bool]] = None,
        values_match_func: Optional[Callable[[str, str], bool]] = None,
    ) -> None:
        """
        Apply mappings to the series
        """
        # resolve metadata match function
        if metadata_match_func is None:
            metadata_match_func = self.metadata_matches

        # resolve value match function
        if isinstance(values_match_func, str):
            variant = values_match_func

            def values_match_func(needle: str, haystack: str) -> bool:
                if "lower" in variant:
                    needle = needle.lower()
                    haystack = haystack.lower()
                if "strip" in variant:
                    needle = needle.strip()
                    haystack = haystack.strip()
                if "equals" in variant:
                    return needle == haystack
                elif "contains" in variant:
                    return needle in haystack
                elif "regex" in variant:
                    return re.search(needle, haystack) is not None
                else:
                    raise ValueError(f'Unknown values match function variant {variant}')

        for name, mapping in mappings.items():
            if metadata_match_func(metadata=self.metadata, mapping=mapping, values_match_func=values_match_func):
                self.mappings.append(name)

        if len(self.mappings) == 0:
            raise NoMappingsApplyError()
        self.write_log(f'Applied mappings [{", ".join(self.mappings)}]')

    @property
    def is_valid(self):
        return self.error is None

    def write_log(self, msg: str):
        self._log.append(msg)

    def compile_log(self):
        log = [f'\t{item}' for item in self._log]
        return '\n'.join([self.path.as_posix()] + log + [f'\tFATAL: {self.error}\n' if not self.is_valid else ''])

    def __repr__(self):
        return self.path.name


@dataclass
class _Dicom2MHACaseBase:
    input_dir: Path
    paths: List[PathLike]
    settings: Dicom2MHASettings

<<<<<<< HEAD

@dataclass
class Dicom2MHACase(Case, _Dicom2MHACaseBase):
    series: List[Series] = field(default_factory=list)
=======
    def __repr__(self):
        return f'Case({self.subject_id})'

    @property
    def valid_series(self):
        return [item for item in self.series if item.is_valid]

    @property
    def subject_id(self) -> str:
        return f"{self.patient_id}_{self.study_id}"

    def invalidate(self):
        for serie in self.valid_series:
            serie.error = SeriesException('Invalidated due to critical error in sibling')

    def write_log(self, msg: str):
        self._log.append(msg)

    def compile_log(self):
        divider = '=' * 120
        log = [divider,
               f'CASE {self.subject_id}',
               f'\tPATIENT ID\t{self.patient_id}',
               f'\tSTUDY ID\t{self.study_id}\n']
        log += self._log
        log += ['\nSERIES', divider.replace('=', '-')]
        for i, serie in enumerate(self.series):
            log.append(f'({i}) {serie.path.as_posix()}')
            log.extend([f'\t{item}' for item in serie._log])
            log.append(f'\tFATAL: {serie.error}\n' if not serie.is_valid else '')
        return '\n'.join(log)
>>>>>>> f08cebb9

    def convert_item(self, output_dir: Path) -> None:
        self.initialize()
        self.extract_metadata()
        self.apply_mappings()
        self.resolve_duplicates()
        self.process_and_write(output_dir)

    def initialize(self):
        self.write_log(f'Importing {plural(len(self.paths), "serie")}')

        full_paths = set()
        for path in self.paths:
            full_path = self.input_dir / path
            serie = Series(full_path, self.patient_id, self.study_id)
            try:
                # if we find duplicate paths with the same patient and study id,
                # invalidate this series and continue for logging purposes
                if path in full_paths:
                    raise FileExistsError(path)
                full_paths.add(full_path)
            except Exception as e:
                serie.error = e
                logging.error(str(e))
            finally:
                self.write_log(f'\t+ ({len(self.series)}) {full_path}')
                self.series.append(serie)

        if not self.is_valid:
            self.invalidate(CriticalErrorInSiblingError)

    def extract_metadata(self):
        self.write_log(f'Extracting metadata from {plural(len(self.valid_series), "serie")}')
        errors = []

        for i, serie in enumerate(self.valid_series):
            try:
                serie.extract_metadata(
                    verify_dicom_filenames=self.settings.verify_dicom_filenames
                )
            except (MissingDICOMFilesError, UnreadableDICOMError) as e:
                serie.error = e
                errors.append(i)

        self.write_log(f'\t({plural(len(errors), "error")}{f" {errors}" if len(errors) > 0 else ""})')

    def apply_mappings(self):
        self.write_log(f'Applying mappings to {len(self.valid_series)} series')
        errors = []

        for i, serie in enumerate(self.valid_series):
            try:
                serie.apply_mappings(
                    mappings=self.settings.mappings,
                    metadata_match_func=self.settings.metadata_match_func,
                    values_match_func=self.settings.values_match_func,
                )
            except NoMappingsApplyError as e:
                serie.error = e
                errors.append(i)

        self.write_log(f'\t({plural(len(errors), "error")}{f" {errors}" if len(errors) > 0 else ""})')

    def resolve_duplicates(self):
        self.write_log(f'Resolving duplicates between {plural(len(self.valid_series), "serie")}')

        # define tiebreakers, which should have: name, value_func, pick_largest
        tiebreakers = [
            ('slice count', lambda a: len(a.filenames), True),
            ('image resolution', lambda a: np.prod(a.spacing), False),
            ('filename', lambda a: str(a.path), False),
        ]

        # create dict collecting all items for each mapping
        matched_series: Dict[str, List[Series]] = {
            mapping: [] for serie in self.valid_series for mapping in serie.mappings
        }
        for serie in self.valid_series:
            for mapping in serie.mappings:
                matched_series[mapping] += [serie]

        # use tiebreakers to select a single item for each mapping
        for mapping, series in matched_series.items():
            if self.settings.allow_duplicates:
                for i, serie in enumerate(series):
                    serie.mappings.remove(mapping)
                    serie.mappings.append(f'{mapping}_{i}')
            else:
                for name, value_func, pick_largest in tiebreakers:
                    if len(series) > 1:
                        serie_value_pairs = [(serie, value_func(serie)) for serie in series]
                        serie_value_pairs.sort(key=lambda a: a[1], reverse=pick_largest)
                        _, best_value = serie_value_pairs[0]

                        for serie, value in serie_value_pairs:
                            if value != best_value:
                                serie.mappings.remove(mapping)
                                serie.write_log(f'Removed by {name} tiebreaker from "{mapping}"')
                                series.remove(serie)

    def process_and_write(self, output_dir: Path):
        total = sum([len(serie.mappings) for serie in self.valid_series])
        self.write_log(f'Writing {plural(total, "serie")}')
        errors, skips = [], []

        patient_dir = output_dir / self.patient_id
        for i, serie in enumerate(self.valid_series):
            for mapping in serie.mappings:
                dst_path = patient_dir / f"{self.subject_id}_{mapping}.mha"
                if dst_path.exists():
                    serie.write_log(f'Skipped "{mapping}", already exists: {dst_path}')
                    skips.append(i)

                try:
                    image = read_image_series(serie.path)
                except Exception as e:
                    serie.write_log(
                        f'Skipped "{mapping}", reading DICOM sequence failed, maybe corrupt data? Error: {e}')
                    logging.error(str(e))
                    errors.append(i)
                else:
                    # temporarily commented out
                    # if self.scan_postprocess_func is not None:
                    #     image = self.scan_postprocess_func(image)
                    try:
                        atomic_image_write(image=image, path=dst_path, mkdir=True)
                    except Exception as e:
                        serie.write_log(f'Skipped "{mapping}", write error: {e}')
                        logging.error(str(e))
                        errors.append(i)
                    else:
                        serie.write_log(f'Wrote image to {dst_path}')

        self.write_log(f'Wrote {total - len(errors) - len(skips)} MHA files to {patient_dir.as_posix()}\n'
                       f'\t({plural(len(errors), "error")}{f" {errors}" if len(errors) > 0 else ""}, '
                       f'{len(skips)} skipped{f" {skips}" if len(skips) > 0 else ""})')

    @property
    def is_valid(self):
        return all([serie.is_valid for serie in self.series])

    @property
    def valid_series(self):
        return [item for item in self.series if item.is_valid]

    def compile_log(self):
        """For questions: Stan.Noordman@Radboudumc.nl"""
        if self.settings.verbose == 0:
            return

        divider = '=' * 120
        summary = {}
        serie_log = []

        # summarize each serie's log (if any)
        for i, serie in enumerate(self.series):
            serie_log.append(f'({i}) {serie.compile_log()}')
            if serie.error:
                summary[serie.error.__class__.__name__] = summary.get(serie.error.__class__.__name__, []) + [i]

        # these are the errors that are not fatal
        ignored_errors = {e.__name__ for e in [NoMappingsApplyError]}

        # check if we should log any errors
        if len(set(summary.keys()).difference(ignored_errors)) > 0 or self.settings.verbose >= 2:
            # don't worry, this just looks nice in the log
            return '\n'.join([divider,
                              f'CASE {self.patient_id}_{self.study_id}',
                              f'\tPATIENT ID\t{self.patient_id}',
                              f'\tSTUDY ID\t{self.study_id}\n',
                              *self._log,
                              '\nSERIES', divider.replace('=', '-'),
                              'Errors found:',
                              *[f'\t{key}: {value}' for key, value in summary.items()],
                              '', *serie_log, ''])


class Dicom2MHAConverter(Converter):
    def __init__(
        self,
        input_dir: PathLike,
        output_dir: PathLike,
        dcm2mha_settings: Union[PathLike, Dict] = None,
    ):
        """
        Parameters
        ----------
        input_dir: PathLike
            path to the DICOM archive. Used as base path for the relative paths of the archive items.
        output_dir: PathLike
            path to store the resulting MHA archive.
        dcm2mha_settings: Union[PathLike, Dict], default: None
            object with mappings, cases and optional parameters. May be a dictionary containing mappings, archive,
            and optionally options, or a path to a JSON file with these elements.
            - mappings: criteria to map DICOM sequences to their MHA counterparts
            - cases: list of DICOM sequences in the DICOM archive. Each case is to be an object with a patient_id,
                study_id and path to DICOM sequence
            - options: (optional)
                - num_threads: number of multithreading threads.
                    Default: 4.
                - verify_dicom_filenames: whether to check if DICOM filenames contain consecutive
                    numbers.
                    Default: True
                - allow_duplicates: whether multiple DICOM series can map to the same MHA postfix.
                    Default: False
                - metadata_match_func: method to match DICOM metadata to MHA sequences. Only use
                    this if you know what you're doing.
                    Default: None
                - values_match_func: criteria to consider two values a match, when comparing the
                    value from the DICOM metadata against the provided allowed vaues in the mapping.
                    Default: None
                - verbose: control logfile verbosity. 0 does not output a logfile,
                    1 logs cases which have critically failed, 2 logs all cases (may lead to
                    very large log files)
                    Default: 1
        """
        self.input_dir = Path(input_dir)
        self.output_dir = Path(output_dir)
        self.output_dir.mkdir(parents=True, exist_ok=True)

        # parse settings
        if isinstance(dcm2mha_settings, (Path, str)):
            with open(dcm2mha_settings) as fp:
                dcm2mha_settings = json.load(fp)

        jsonschema.validate(dcm2mha_settings, dcm2mha_schema, cls=jsonschema.Draft7Validator)
        self.settings = Dicom2MHASettings(
            mappings=dcm2mha_settings['mappings'],
            **dcm2mha_settings.get('options', {})
        )

        self.cases = self._init_cases(dcm2mha_settings['archive'])

        self.initialize_log(self.output_dir, self.settings.verbose)

    def _init_cases(self, archive: List[Dict]) -> List[Dicom2MHACase]:
        cases = {}
        for item in archive:
            key = tuple(item[id] for id in ["patient_id", "study_id"])
            cases[key] = cases.get(key, []) + [item['path']]
        return [
            Dicom2MHACase(input_dir=self.input_dir, patient_id=patient_id,
                          study_id=study_id, paths=paths, settings=self.settings)
            for (patient_id, study_id), paths in cases.items()
        ]

    def convert(self):
        self._convert(
            title='Dicom2MHA',
            cases=self.cases,
            parameters={
                'output_dir': self.output_dir
            },
            num_threads=self.settings.num_threads,
        )


def read_image_series(image_series_path: PathLike) -> sitk.Image:
    file_reader, series_reader = make_sitk_readers()
    dicom_slice_paths = series_reader.GetGDCMSeriesFileNames(str(image_series_path))

    try:
        series_reader.SetFileNames(dicom_slice_paths)
        image: sitk.Image = series_reader.Execute()

        file_reader.SetFileName(dicom_slice_paths[-1])
        dicom_slice: sitk.Image = file_reader.Execute()
        for key in dicom_tags.values():
            if dicom_slice.HasMetaDataKey(key) and len(dicom_slice.GetMetaData(key)) > 0:
                image.SetMetaData(key, dicom_slice.GetMetaData(key))
    except RuntimeError:
        files = [pydicom.dcmread(dcm) for dcm in dicom_slice_paths]

        # skip files with no SliceLocation (eg. scout views)
        slices = filter(lambda a: hasattr(a, 'SliceLocation'), files)
        slices = sorted(slices, key=lambda s: s.SliceLocation)

        # create and fill 3D array
        image = np.zeros([len(slices)] + list(slices[0].pixel_array.shape))
        for i, s in enumerate(slices):
            image[i, :, :] = s.pixel_array

        # convert to SimpleITK
        image: sitk.Image = sitk.GetImageFromArray(image)
        image.SetSpacing(list(slices[0].PixelSpacing) + [slices[0].SliceThickness])

        for key in dicom_tags.values():
            value = get_pydicom_value(files[0], key)
            if value is not None:
                image.SetMetaData(key, value)

    return image<|MERGE_RESOLUTION|>--- conflicted
+++ resolved
@@ -74,12 +74,10 @@
 
     error: Optional[Exception] = None
 
-<<<<<<< HEAD
     _log: List[str] = field(default_factory=list)
-=======
+
     def __repr__(self):
         return f"Series({self.path.name})"
->>>>>>> f08cebb9
 
     def __post_init__(self):
         if not self.path.exists():
@@ -87,16 +85,6 @@
         if not self.path.is_dir():
             raise NotADirectoryError(self.path)
 
-<<<<<<< HEAD
-=======
-    @property
-    def is_valid(self) -> bool:
-        return self.error is None
-
-    def write_log(self, msg: str):
-        self._log.append(msg)
-
->>>>>>> f08cebb9
     def verify_dicom_filenames(self, filenames: List[PathLike]) -> bool:
         """Verify DICOM filenames have increasing numbers, with no gaps"""
         vdcms = [d.rsplit('.', 1)[0] for d in filenames]
@@ -232,12 +220,11 @@
     paths: List[PathLike]
     settings: Dicom2MHASettings
 
-<<<<<<< HEAD
 
 @dataclass
 class Dicom2MHACase(Case, _Dicom2MHACaseBase):
     series: List[Series] = field(default_factory=list)
-=======
+
     def __repr__(self):
         return f'Case({self.subject_id})'
 
@@ -269,7 +256,6 @@
             log.extend([f'\t{item}' for item in serie._log])
             log.append(f'\tFATAL: {serie.error}\n' if not serie.is_valid else '')
         return '\n'.join(log)
->>>>>>> f08cebb9
 
     def convert_item(self, output_dir: Path) -> None:
         self.initialize()
