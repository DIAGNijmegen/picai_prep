#  Copyright 2022 Diagnostic Image Analysis Group, Radboudumc, Nijmegen, The Netherlands
#
#  Licensed under the Apache License, Version 2.0 (the "License");
#  you may not use this file except in compliance with the License.
#  You may obtain a copy of the License at
#
#      http://www.apache.org/licenses/LICENSE-2.0
#
#  Unless required by applicable law or agreed to in writing, software
#  distributed under the License is distributed on an "AS IS" BASIS,
#  WITHOUT WARRANTIES OR CONDITIONS OF ANY KIND, either express or implied.
#  See the License for the specific language governing permissions and
#  limitations under the License.
import json
import logging
import os
import re
from dataclasses import dataclass, field
from pathlib import Path
from typing import Callable, Dict, List, Optional, Sequence, Union

import jsonschema
import numpy as np
import pydicom.errors
import SimpleITK as sitk

from picai_prep.converter import Case, Converter
from picai_prep.data_utils import PathLike, atomic_image_write
from picai_prep.errors import (ArchiveItemPathNotFoundError,
                               CriticalErrorInSiblingError,
                               MissingDICOMFilesError, NoMappingsApplyError,
                               UnreadableDICOMError)
from picai_prep.utilities import (dcm2mha_schema, dicom_tags,
                                  get_pydicom_value, lower_strip,
                                  make_sitk_readers, plural)

Metadata = Dict[str, str]
Mapping = Dict[str, List[str]]
Mappings = Dict[str, Mapping]


@dataclass
class Dicom2MHASettings:
    mappings: Dict[str, Dict[str, List[str]]]
    verify_dicom_filenames: bool = True
    allow_duplicates: bool = False
    metadata_match_func: Optional[Callable[[Metadata, Mappings], bool]] = None
    values_match_func: Union[str, Callable[[str, str], bool]] = "lower_strip_equals"
<<<<<<< HEAD
=======
    scan_postprocess_func: Optional[Callable[[sitk.Image], sitk.Image]] = None
>>>>>>> 3b740d1d
    num_threads: int = 4
    verbose: int = 1

    def __post_init__(self):
        # Validate the mappings
        for mapping_name, mapping in self.mappings.items():
            for key, values in mapping.items():
                if not isinstance(values, list):
                    raise ValueError(f'Mapping {mapping_name} has non-list values for key {key}: {values}')
                if not all([isinstance(value, str) for value in values]):
                    raise ValueError(f'Mapping {mapping_name} has non-string value for key {key}: {values}')


@dataclass
class Series:
    path: Path
    patient_id: str
    study_id: str

    # image metadata
    filenames: Optional[List[str]] = None
    spacing: Optional[Sequence[float]] = None
    metadata: Optional[Metadata] = field(default_factory=dict)

    mappings: List[str] = field(default_factory=list)

    error: Optional[Exception] = None

    _log: List[str] = field(default_factory=list)

    def __post_init__(self):
        if not self.path.exists():
            raise ArchiveItemPathNotFoundError(self.path)
        if not self.path.is_dir():
            raise NotADirectoryError(self.path)

    def verify_dicom_filenames(self, filenames: List[PathLike]) -> bool:
        """Verify DICOM filenames have increasing numbers, with no gaps"""
        vdcms = [d.rsplit('.', 1)[0] for d in filenames]
        vdcms = [int(''.join(c for c in d if c.isdigit())) for d in vdcms]
        missing_slices = False
        for num in range(min(vdcms), max(vdcms) + 1):
            if num not in vdcms:
                missing_slices = True
                break
        if missing_slices:
            raise MissingDICOMFilesError(self.path)
        return True

    def extract_metadata(self, verify_dicom_filenames: bool = True) -> None:
        """
        Verify DICOM slices and extract metadata from the last DICOM slice
        """
        file_reader, series_reader = make_sitk_readers()
        self.filenames = [os.path.basename(dcm) for dcm in series_reader.GetGDCMSeriesFileNames(str(self.path))]

        # verify DICOM files are found
        if len(self.filenames) == 0:
            raise MissingDICOMFilesError(self.path)

        if verify_dicom_filenames:
            # verify DICOM filenames have increasing numbers, with no gaps
            self.verify_dicom_filenames(self.filenames)

        # extract metadata from last DICOM slice
        dicom_slice_path = self.path / self.filenames[-1]

        try:
            file_reader.SetFileName(str(dicom_slice_path))
            file_reader.ReadImageInformation()
            self.spacing = file_reader.GetSpacing()
            for name, key in dicom_tags.items():
                self.metadata[name] = file_reader.GetMetaData(key) if file_reader.HasMetaDataKey(key) else ''
        except Exception as e:
            self.write_log(f"Reading with SimpleITK failed for {self.path} with error: {e}. Attempting with pydicom.")
            try:
                with pydicom.dcmread(dicom_slice_path) as data:
                    self.spacing = data.PixelSpacing
                    for name, key in dicom_tags.items():
                        self.metadata[name] = get_pydicom_value(data, key)
            except pydicom.errors.InvalidDicomError:
                e = UnreadableDICOMError(self.path)
                self.error = e
                logging.error(str(e))

        self.write_log('Extracted metadata')

    @staticmethod
    def metadata_matches(
        metadata: Metadata,
        mapping: Mapping,
        values_match_func: Callable[[str, str], bool],
    ) -> bool:
        """
        Determine whether Series' metadata matches the mapping.
        By default, values are trimmed from whitespace and case-insensitively compared.
        """
        for dicom_tag, allowed_values in mapping.items():
            dicom_tag = lower_strip(dicom_tag)
            if dicom_tag not in metadata:
                # metadata does not contain the information we need
                return False

            # check if observed value is in the list of allowed values
            if not any(values_match_func(needle=value, haystack=metadata[dicom_tag]) for value in allowed_values):
                return False

        return True

    def apply_mappings(
        self,
        mappings: Mappings,
        metadata_match_func: Optional[Callable[[Metadata, Mappings], bool]] = None,
        values_match_func: Optional[Callable[[str, str], bool]] = None,
    ) -> None:
        """
        Apply mappings to the series
        """
        # resolve metadata match function
        if metadata_match_func is None:
            metadata_match_func = self.metadata_matches

        # resolve value match function
        if isinstance(values_match_func, str):
            variant = values_match_func

            def values_match_func(needle: str, haystack: str) -> bool:
                if "lower" in variant:
                    needle = needle.lower()
                    haystack = haystack.lower()
                if "strip" in variant:
                    needle = needle.strip()
                    haystack = haystack.strip()
                if "equals" in variant:
                    return needle == haystack
                elif "contains" in variant:
                    return needle in haystack
                elif "regex" in variant:
                    return re.search(needle, haystack) is not None
                else:
                    raise ValueError(f'Unknown values match function variant {variant}')

        for name, mapping in mappings.items():
            if metadata_match_func(metadata=self.metadata, mapping=mapping, values_match_func=values_match_func):
                self.mappings.append(name)

        if len(self.mappings) == 0:
            raise NoMappingsApplyError()
        self.write_log(f'Applied mappings [{", ".join(self.mappings)}]')

<<<<<<< HEAD
    def write_log(self, msg: str):
        self._log.append(msg)

=======
    @property
    def is_valid(self):
        return self.error is None

    def write_log(self, msg: str):
        self._log.append(msg)

>>>>>>> 3b740d1d
    def compile_log(self):
        log = [f'\t{item}' for item in self._log]
        return '\n'.join([self.path.as_posix()] + log + [f'\tFATAL: {self.error}\n' if not self.is_valid else ''])

<<<<<<< HEAD
    @property
    def is_valid(self):
        return self.error is None

    def __repr__(self):
        return f"Series({self.path.name})"
=======
    def __repr__(self):
        return self.path.name
>>>>>>> 3b740d1d


@dataclass
class _Dicom2MHACaseBase:
    input_dir: Path
    paths: List[PathLike]
    settings: Dicom2MHASettings


@dataclass
class Dicom2MHACase(Case, _Dicom2MHACaseBase):
    series: List[Series] = field(default_factory=list)

    def convert_item(self, output_dir: Path) -> None:
        self.initialize()
        self.extract_metadata()
        self.apply_mappings()
        self.resolve_duplicates()
        self.process_and_write(output_dir)

    def initialize(self):
        self.write_log(f'Importing {plural(len(self.paths), "serie")}')

        full_paths = set()
        for path in self.paths:
            full_path = self.input_dir / path
            serie = Series(full_path, self.patient_id, self.study_id)
            try:
                # if we find duplicate paths with the same patient and study id,
                # invalidate this series and continue for logging purposes
                if path in full_paths:
                    raise FileExistsError(path)
                full_paths.add(full_path)
            except Exception as e:
                serie.error = e
                logging.error(str(e))
            finally:
                self.write_log(f'\t+ ({len(self.series)}) {full_path}')
                self.series.append(serie)

        if not self.is_valid:
            self.invalidate(CriticalErrorInSiblingError)

    def extract_metadata(self):
        self.write_log(f'Extracting metadata from {plural(len(self.valid_series), "serie")}')
        errors = []

        for i, serie in enumerate(self.valid_series):
            try:
                serie.extract_metadata(
                    verify_dicom_filenames=self.settings.verify_dicom_filenames
                )
            except (MissingDICOMFilesError, UnreadableDICOMError) as e:
                serie.error = e
                errors.append(i)

        self.write_log(f'\t({plural(len(errors), "error")}{f" {errors}" if len(errors) > 0 else ""})')

    def apply_mappings(self):
        self.write_log(f'Applying mappings to {len(self.valid_series)} series')
        errors = []

        for i, serie in enumerate(self.valid_series):
            try:
                serie.apply_mappings(
                    mappings=self.settings.mappings,
                    metadata_match_func=self.settings.metadata_match_func,
                    values_match_func=self.settings.values_match_func,
                )
            except NoMappingsApplyError as e:
                serie.error = e
                errors.append(i)

        self.write_log(f'\t({plural(len(errors), "error")}{f" {errors}" if len(errors) > 0 else ""})')

    def resolve_duplicates(self):
        self.write_log(f'Resolving duplicates between {plural(len(self.valid_series), "serie")}')

        # define tiebreakers, which should have: name, value_func, pick_largest
        tiebreakers = [
            ('slice count', lambda a: len(a.filenames), True),
            ('image resolution', lambda a: np.prod(a.spacing), False),
            ('filename', lambda a: str(a.path), False),
        ]

        # create dict collecting all items for each mapping
        matched_series: Dict[str, List[Series]] = {
            mapping: [] for serie in self.valid_series for mapping in serie.mappings
        }
        for serie in self.valid_series:
            for mapping in serie.mappings:
                matched_series[mapping] += [serie]

        # use tiebreakers to select a single item for each mapping
        for mapping, series in matched_series.items():
            if self.settings.allow_duplicates:
                for i, serie in enumerate(series):
                    serie.mappings.remove(mapping)
                    serie.mappings.append(f'{mapping}_{i}')
            else:
                for name, value_func, pick_largest in tiebreakers:
                    if len(series) > 1:
                        serie_value_pairs = [(serie, value_func(serie)) for serie in series]
                        serie_value_pairs.sort(key=lambda a: a[1], reverse=pick_largest)
                        _, best_value = serie_value_pairs[0]

                        for serie, value in serie_value_pairs:
                            if value != best_value:
                                serie.mappings.remove(mapping)
                                serie.write_log(f'Removed by {name} tiebreaker from "{mapping}"')
                                series.remove(serie)

    def process_and_write(self, output_dir: Path):
        total = sum([len(serie.mappings) for serie in self.valid_series])
        self.write_log(f'Writing {plural(total, "serie")}')
        errors, skips = [], []

        patient_dir = output_dir / self.patient_id
        for i, serie in enumerate(self.valid_series):
            for mapping in serie.mappings:
                dst_path = patient_dir / f"{self.subject_id}_{mapping}.mha"
                if dst_path.exists():
                    serie.write_log(f'Skipped "{mapping}", already exists: {dst_path}')
                    skips.append(i)

                try:
                    image = read_image_series(serie.path)
                except Exception as e:
                    serie.write_log(
                        f'Skipped "{mapping}", reading DICOM sequence failed, maybe corrupt data? Error: {e}')
                    logging.error(str(e))
                    errors.append(i)
                else:
                    if self.settings.scan_postprocess_func is not None:
                        image = self.settings.scan_postprocess_func(image)
                    try:
                        atomic_image_write(image=image, path=dst_path, mkdir=True)
                    except Exception as e:
                        serie.write_log(f'Skipped "{mapping}", write error: {e}')
                        logging.error(str(e))
                        errors.append(i)
                    else:
                        serie.write_log(f'Wrote image to {dst_path}')

        self.write_log(f'Wrote {total - len(errors) - len(skips)} MHA files to {patient_dir.as_posix()}\n'
                       f'\t({plural(len(errors), "error")}{f" {errors}" if len(errors) > 0 else ""}, '
                       f'{len(skips)} skipped{f" {skips}" if len(skips) > 0 else ""})')

<<<<<<< HEAD
    def invalidate(self):
        for serie in self.valid_series:
            serie.error = CriticalErrorInSiblingError()

    @property
    def subject_id(self) -> str:
        return f"{self.patient_id}_{self.study_id}"

=======
>>>>>>> 3b740d1d
    @property
    def is_valid(self):
        return all([serie.is_valid for serie in self.series])

    @property
    def valid_series(self):
        return [item for item in self.series if item.is_valid]

<<<<<<< HEAD
    def write_log(self, msg: str):
        self._log.append(msg)

=======
>>>>>>> 3b740d1d
    def compile_log(self):
        """For questions: Stan.Noordman@Radboudumc.nl"""
        if self.settings.verbose == 0:
            return

        divider = '=' * 120
        summary = {}
        serie_log = []

        # summarize each serie's log (if any)
        for i, serie in enumerate(self.series):
            serie_log.append(f'({i}) {serie.compile_log()}')
            if serie.error:
                summary[serie.error.__class__.__name__] = summary.get(serie.error.__class__.__name__, []) + [i]

        # these are the errors that are not fatal
        ignored_errors = {e.__name__ for e in [NoMappingsApplyError]}

        # check if we should log any errors
        if len(set(summary.keys()).difference(ignored_errors)) > 0 or self.settings.verbose >= 2:
            # don't worry, this just looks nice in the log
            return '\n'.join([divider,
                              f'CASE {self.patient_id}_{self.study_id}',
                              f'\tPATIENT ID\t{self.patient_id}',
                              f'\tSTUDY ID\t{self.study_id}\n',
                              *self._log,
                              '\nSERIES', divider.replace('=', '-'),
                              'Errors found:',
                              *[f'\t{key}: {value}' for key, value in summary.items()],
                              '', *serie_log, ''])

<<<<<<< HEAD
    def __repr__(self):
        return f'Case({self.subject_id})'

=======
>>>>>>> 3b740d1d

class Dicom2MHAConverter(Converter):
    def __init__(
        self,
        input_dir: PathLike,
        output_dir: PathLike,
        dcm2mha_settings: Union[PathLike, Dict] = None,
    ):
        """
        Parameters
        ----------
        input_dir: PathLike
            path to the DICOM archive. Used as base path for the relative paths of the archive items.
        output_dir: PathLike
            path to store the resulting MHA archive.
        dcm2mha_settings: Union[PathLike, Dict], default: None
            object with mappings, cases and optional parameters. May be a dictionary containing mappings, archive,
            and optionally options, or a path to a JSON file with these elements.
            - mappings: criteria to map DICOM sequences to their MHA counterparts
            - cases: list of DICOM sequences in the DICOM archive. Each case is to be an object with a patient_id,
                study_id and path to DICOM sequence
            - options: (optional)
                - num_threads: number of multithreading threads.
                    Default: 4.
                - verify_dicom_filenames: whether to check if DICOM filenames contain consecutive
                    numbers.
                    Default: True
                - allow_duplicates: whether multiple DICOM series can map to the same MHA postfix.
                    Default: False
                - metadata_match_func: method to match DICOM metadata to MHA sequences. Only use
                    this if you know what you're doing.
                    Default: None
                - values_match_func: criteria to consider two values a match, when comparing the
                    value from the DICOM metadata against the provided allowed vaues in the mapping.
                    Default: None
                - verbose: control logfile verbosity. 0 does not output a logfile,
                    1 logs cases which have critically failed, 2 logs all cases (may lead to
                    very large log files)
                    Default: 1
        """
        self.input_dir = Path(input_dir)
        self.output_dir = Path(output_dir)
        self.output_dir.mkdir(parents=True, exist_ok=True)

        # parse settings
        if isinstance(dcm2mha_settings, (Path, str)):
            with open(dcm2mha_settings) as fp:
                dcm2mha_settings = json.load(fp)

        jsonschema.validate(dcm2mha_settings, dcm2mha_schema, cls=jsonschema.Draft7Validator)
        self.settings = Dicom2MHASettings(
            mappings=dcm2mha_settings['mappings'],
            **dcm2mha_settings.get('options', {})
        )

        self.cases = self._init_cases(dcm2mha_settings['archive'])

        self.initialize_log(self.output_dir, self.settings.verbose)

    def _init_cases(self, archive: List[Dict]) -> List[Dicom2MHACase]:
        cases = {}
        for item in archive:
            key = tuple(item[id] for id in ["patient_id", "study_id"])
            cases[key] = cases.get(key, []) + [item['path']]
        return [
            Dicom2MHACase(input_dir=self.input_dir, patient_id=patient_id,
                          study_id=study_id, paths=paths, settings=self.settings)
            for (patient_id, study_id), paths in cases.items()
        ]

    def convert(self):
        self._convert(
            title='Dicom2MHA',
            cases=self.cases,
            parameters={
                'output_dir': self.output_dir
            },
            num_threads=self.settings.num_threads,
        )


def read_image_series(image_series_path: PathLike) -> sitk.Image:
    file_reader, series_reader = make_sitk_readers()
    dicom_slice_paths = series_reader.GetGDCMSeriesFileNames(str(image_series_path))

    try:
        series_reader.SetFileNames(dicom_slice_paths)
        image: sitk.Image = series_reader.Execute()

        file_reader.SetFileName(dicom_slice_paths[-1])
        dicom_slice: sitk.Image = file_reader.Execute()
        for key in dicom_tags.values():
            if dicom_slice.HasMetaDataKey(key) and len(dicom_slice.GetMetaData(key)) > 0:
                image.SetMetaData(key, dicom_slice.GetMetaData(key))
    except RuntimeError:
        files = [pydicom.dcmread(dcm) for dcm in dicom_slice_paths]

        # skip files with no SliceLocation (eg. scout views)
        slices = filter(lambda a: hasattr(a, 'SliceLocation'), files)
        slices = sorted(slices, key=lambda s: s.SliceLocation)

        # create and fill 3D array
        image = np.zeros([len(slices)] + list(slices[0].pixel_array.shape))
        for i, s in enumerate(slices):
            image[i, :, :] = s.pixel_array

        # convert to SimpleITK
        image: sitk.Image = sitk.GetImageFromArray(image)
        image.SetSpacing(list(slices[0].PixelSpacing) + [slices[0].SliceThickness])

        for key in dicom_tags.values():
            value = get_pydicom_value(files[0], key)
            if value is not None:
                image.SetMetaData(key, value)

    return image<|MERGE_RESOLUTION|>--- conflicted
+++ resolved
@@ -46,10 +46,7 @@
     allow_duplicates: bool = False
     metadata_match_func: Optional[Callable[[Metadata, Mappings], bool]] = None
     values_match_func: Union[str, Callable[[str, str], bool]] = "lower_strip_equals"
-<<<<<<< HEAD
-=======
     scan_postprocess_func: Optional[Callable[[sitk.Image], sitk.Image]] = None
->>>>>>> 3b740d1d
     num_threads: int = 4
     verbose: int = 1
 
@@ -200,34 +197,19 @@
             raise NoMappingsApplyError()
         self.write_log(f'Applied mappings [{", ".join(self.mappings)}]')
 
-<<<<<<< HEAD
     def write_log(self, msg: str):
         self._log.append(msg)
 
-=======
+    def compile_log(self):
+        log = [f'\t{item}' for item in self._log]
+        return '\n'.join([self.path.as_posix()] + log + [f'\tFATAL: {self.error}\n' if not self.is_valid else ''])
+
     @property
     def is_valid(self):
         return self.error is None
 
-    def write_log(self, msg: str):
-        self._log.append(msg)
-
->>>>>>> 3b740d1d
-    def compile_log(self):
-        log = [f'\t{item}' for item in self._log]
-        return '\n'.join([self.path.as_posix()] + log + [f'\tFATAL: {self.error}\n' if not self.is_valid else ''])
-
-<<<<<<< HEAD
-    @property
-    def is_valid(self):
-        return self.error is None
-
     def __repr__(self):
         return f"Series({self.path.name})"
-=======
-    def __repr__(self):
-        return self.path.name
->>>>>>> 3b740d1d
 
 
 @dataclass
@@ -376,7 +358,6 @@
                        f'\t({plural(len(errors), "error")}{f" {errors}" if len(errors) > 0 else ""}, '
                        f'{len(skips)} skipped{f" {skips}" if len(skips) > 0 else ""})')
 
-<<<<<<< HEAD
     def invalidate(self):
         for serie in self.valid_series:
             serie.error = CriticalErrorInSiblingError()
@@ -385,8 +366,6 @@
     def subject_id(self) -> str:
         return f"{self.patient_id}_{self.study_id}"
 
-=======
->>>>>>> 3b740d1d
     @property
     def is_valid(self):
         return all([serie.is_valid for serie in self.series])
@@ -395,12 +374,9 @@
     def valid_series(self):
         return [item for item in self.series if item.is_valid]
 
-<<<<<<< HEAD
     def write_log(self, msg: str):
         self._log.append(msg)
 
-=======
->>>>>>> 3b740d1d
     def compile_log(self):
         """For questions: Stan.Noordman@Radboudumc.nl"""
         if self.settings.verbose == 0:
@@ -432,12 +408,9 @@
                               *[f'\t{key}: {value}' for key, value in summary.items()],
                               '', *serie_log, ''])
 
-<<<<<<< HEAD
     def __repr__(self):
         return f'Case({self.subject_id})'
 
-=======
->>>>>>> 3b740d1d
 
 class Dicom2MHAConverter(Converter):
     def __init__(
