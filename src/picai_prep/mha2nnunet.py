--- conflicted
+++ resolved
@@ -1,336 +1,332 @@
-#  Copyright 2022 Diagnostic Image Analysis Group, Radboudumc, Nijmegen, The Netherlands
-#
-#  Licensed under the Apache License, Version 2.0 (the "License");
-#  you may not use this file except in compliance with the License.
-#  You may obtain a copy of the License at
-#
-#      http://www.apache.org/licenses/LICENSE-2.0
-#
-#  Unless required by applicable law or agreed to in writing, software
-#  distributed under the License is distributed on an "AS IS" BASIS,
-#  WITHOUT WARRANTIES OR CONDITIONS OF ANY KIND, either express or implied.
-#  See the License for the specific language governing permissions and
-#  limitations under the License.
-
-
-import json
-import logging
-from dataclasses import dataclass, field
-from pathlib import Path
-from typing import Any, Callable, Dict, List, Optional, Union
-
-import jsonschema
-import SimpleITK as sitk
-
-from picai_prep.converter import Case, Converter
-from picai_prep.data_utils import PathLike, atomic_image_write
-from picai_prep.preprocessing import PreprocessingSettings, Sample
-from picai_prep.utilities import mha2nnunet_schema, plural
-
-
-@dataclass
-class MHA2nnUNetSettings:
-    dataset_json: Dict[str, Any]
-    preprocessing: PreprocessingSettings
-    scans_dirname: PathLike = "imagesTr"
-    annotation_dirname: PathLike = "labelsTr"
-    annotation_preprocess_func: Optional[Callable[[sitk.Image], sitk.Image]] = None
-    annotation_postprocess_func: Optional[Callable[[sitk.Image], sitk.Image]] = None
-    scan_preprocess_func: Optional[Callable[[sitk.Image], sitk.Image]] = None
-    scan_postprocess_func: Optional[Callable[[sitk.Image], sitk.Image]] = None
-    num_threads: int = 4
-    verbose: int = 1
-
-    @property
-    def task_name(self) -> str:
-        return self.dataset_json['task']
-
-
-@dataclass
-class _MHA2nnUNetCaseBase:
-    scans_dir: Path
-    annotations_dir: Path
-    scan_paths: List[Path]
-    settings: MHA2nnUNetSettings
-
-
-@dataclass
-class MHA2nnUNetCase(Case, _MHA2nnUNetCaseBase):
-    annotation_path: Optional[Path] = None
-    verified_scan_paths: List[Path] = field(default_factory=list)
-    skip_conversion: bool = False
-
-    def __post_init__(self) -> None:
-        if self.annotations_dir and self.annotation_path:
-            self.annotation_path = self.annotations_dir / self.annotation_path
-
-    def convert_item(self, scans_out_dir: Path, annotations_out_dir: Path) -> None:
-        self.initialize(scans_out_dir, annotations_out_dir)
-        if self.skip_conversion:
-            return
-        self.process_and_write(scans_out_dir, annotations_out_dir)
-
-    def initialize(self, scans_out_dir: Path, annotations_out_dir: Path):
-        # check if all output paths exist
-        if self.output_files_exist(scans_out_dir=scans_out_dir, annotations_out_dir=annotations_out_dir):
-            self.skip_conversion = True
-            return
-
-        self.write_log(f'Importing {plural(len(self.scan_paths), "scan")}')
-
-        missing_paths = []
-        for scan_path in self.scan_paths:
-            # check (relative) path of input scans
-            path = self.scans_dir / scan_path
-            if not path.exists():
-                missing_paths.append(path)
-                continue
-
-            self.verified_scan_paths.append(path)
-            self.write_log(f'\t+ ({len(self.verified_scan_paths)}) {path}')
-
-        if len(missing_paths) > 0:
-            raise FileNotFoundError(','.join([str(p) for p in missing_paths]))
-
-        if self.annotation_path:
-            self.write_log('Importing annotation')
-            if not self.annotation_path.exists():
-                raise FileNotFoundError(self.annotation_path)
-
-            self.write_log(f'\t+ {self.annotation_path}')
-
-    def output_files_exist(self, scans_out_dir: Path, annotations_out_dir: Path) -> bool:
-        """
-        Check whether all preprocessed scans (and annotation) already exist.
-        """
-        destination_paths = [
-            scans_out_dir / f"{self.subject_id}_{i:04d}.nii.gz"
-            for i in range(len(self.verified_scan_paths))
-        ]
-        if self.annotation_path:
-            destination_paths.append(annotations_out_dir / f"{self.subject_id}.nii.gz")
-        if all(path.exists() for path in destination_paths):
-            return True
-
-    def process_and_write(self, scans_out_dir: Path, annotations_out_dir: Path) -> None:
-        """
-        Read scans (and annotation), perform preprocessing and write to disk.
-        """
-        self.write_log(
-            f'Writing {plural(len(self.verified_scan_paths), "scan")}'
-            + ' including annotation' if self.annotation_path else ''
-        )
-
-        scans = [sitk.ReadImage(path.as_posix()) for path in self.verified_scan_paths]
-        lbl = sitk.ReadImage(self.annotation_path.as_posix()) if self.annotation_path else None
-
-        # set up Sample
-        sample = Sample(
-            scans=scans,
-            lbl=lbl,
-            settings=self.settings.preprocessing,
-            lbl_preprocess_func=self.settings.annotation_preprocess_func,
-            lbl_postprocess_func=self.settings.annotation_postprocess_func,
-            scan_preprocess_func=self.settings.scan_preprocess_func,
-            scan_postprocess_func=self.settings.scan_postprocess_func,
-            name=self.subject_id
-        )
-
-        # perform preprocessing
-        sample.preprocess()
-
-        # write images
-        for i, scan in enumerate(sample.scans):
-            destination_path = scans_out_dir / f"{self.subject_id}_{i:04d}.nii.gz"
-            atomic_image_write(scan, path=destination_path, mkdir=True)
-            self.write_log(f'Wrote image to {destination_path}')
-
-        if lbl:
-            destination_path = annotations_out_dir / f"{self.subject_id}.nii.gz"
-            atomic_image_write(sample.lbl, path=annotations_out_dir / f"{self.subject_id}.nii.gz", mkdir=True)
-            self.write_log(f'Wrote annotation to {destination_path}')
-
-    def compile_log(self) -> Optional[str]:
-        if self.settings.verbose == 0:
-            # logging is disabled
-            return None
-
-<<<<<<< HEAD
-        if self.skip_conversion:
-            return f"Skipping {self.subject_id}, already converted."
-
-        if self.is_valid or self.settings.verbose >= 2:
-=======
-        if self.is_valid:
-            if self.settings.verbose >= 2:
-                # conversion was successful and verbose logging is enabled
-                return '\n'.join(['=' * 120,
-                                  f'CASE {self.subject_id}',
-                                  f'\tPATIENT ID\t{self.patient_id}',
-                                  f'\tSTUDY ID\t{self.study_id}\n',
-                                  *self._log])
-            else:
-                # conversion was successful and short logging is enabled
-                return '\n'.join([f'CASE {self.subject_id} successfully converted'])
-
-        if not self.is_valid:
-            # conversion was failed, log everything
->>>>>>> 048d254b
-            return '\n'.join(['=' * 120,
-                              f'CASE {self.subject_id}',
-                              f'\tPATIENT ID\t{self.patient_id}',
-                              f'\tSTUDY ID\t{self.study_id}\n',
-                              *self._log,
-                              'Error:',
-                              self.error_trace])
-
-
-class MHA2nnUNetConverter(Converter):
-    def __init__(
-        self,
-        output_dir: PathLike,
-        scans_dir: PathLike,
-        mha2nnunet_settings: Union[PathLike, Dict],
-        scans_out_dirname: str = 'imagesTr',
-        annotations_dir: Optional[PathLike] = None,
-        annotations_out_dirname: Optional[str] = 'labelsTr',
-    ):
-        """
-        Convert an MHA Archive to an nnUNet Raw Data Archive.
-        See https://github.com/DIAGNijmegen/picai_prep for additional documentation.
-
-        Parameters
-        ----------
-        output_dir: PathLike
-            path to store the resulting nnUNet archive.
-        scans_dir: PathLike
-            directory name to store scans in, relative to `output_dir`.
-        scans_out_dirname: str, default: 'imagesTr'
-            dirname to store scan output, will be a direct descendant of `output_dir`.
-        annotations_dir: PathLike
-            path to the annotations archive. Used as base path for the relative paths of the archive items.
-        annotations_out_dirname: str, default: 'labelsTr'
-            dirname to store annotation output, will be a direct descendant of `output_dir`.
-        mha2nnunet_settings: Union[PathLike, Dict]
-            object with cases, nnUNet-shaped dataset.json and optional parameters.
-            May be a dictionary containing mappings, dataset.json, and optionally options,
-            or a path to a JSON file with these elements.
-            - dataset_json: see nnU-Net's dataset conversion on details for the dataset.json file:
-                https://github.com/MIC-DKFZ/nnUNet/blob/master/documentation/dataset_conversion.md
-            - cases: list of objects. Each case should be an object with a patient_id,
-                study_id, relative paths to scans and optionally a path to an annotation
-            - options: (optional)
-                - num_threads: number of multithreading threads.
-                    Default: 4.
-                - verbose: control logfile verbosity. 0 does not output a logfile,
-                    1 logs cases which have critically failed, 2 logs all cases (may lead to
-                    very large log files)
-                    Default: 1
-        """
-        if isinstance(mha2nnunet_settings, (Path, str)):
-            with open(mha2nnunet_settings) as fp:
-                mha2nnunet_settings = json.load(fp)
-
-        # validate and parse settings
-        jsonschema.validate(mha2nnunet_settings, mha2nnunet_schema, cls=jsonschema.Draft7Validator)
-        self.settings = MHA2nnUNetSettings(
-            dataset_json=mha2nnunet_settings['dataset_json'],
-            preprocessing=PreprocessingSettings(**mha2nnunet_settings['preprocessing']),
-            **mha2nnunet_settings.get('options', {})
-        )
-
-        # set up paths and create output directory
-        self.scans_dir = Path(scans_dir)
-        self.annotations_dir = Path(annotations_dir) if annotations_dir else None
-
-        output_dir = Path(output_dir)
-        output_dir.mkdir(parents=True, exist_ok=True)
-
-        self.scans_out_dir = output_dir / self.settings.task_name / scans_out_dirname
-        self.annotations_out_dir = output_dir / self.settings.task_name / annotations_out_dirname if annotations_dir else None
-
-        # initialize cases to convert
-        self.cases = self._init_cases(mha2nnunet_settings['archive'])
-
-        # set up logfile
-        self.initialize_log(output_dir, self.settings.verbose)
-
-    def _init_cases(self, archive: List[Dict[str, Any]]) -> List[MHA2nnUNetCase]:
-        return [
-            MHA2nnUNetCase(scans_dir=self.scans_dir, annotations_dir=self.annotations_dir, settings=self.settings, **kwargs)
-            for kwargs in archive
-        ]
-
-    def convert(self):
-        self._convert(
-            title='MHA2nnUNet',
-            cases=self.cases,
-            parameters={
-                'scans_out_dir': self.scans_out_dir,
-                'annotations_out_dir': self.annotations_out_dir
-            },
-            num_threads=self.settings.num_threads,
-        )
-
-    def _prepare_dataset_paths(self):
-        """Prepare paths to scans and annotation in nnU-Net dataset.json format"""
-        return [
-            {
-                "image": f"./{self.scans_out_dir.name}/{case.subject_id}.nii.gz",
-                "label": f"./{self.annotations_out_dir.name}/{case.subject_id}.nii.gz"
-            }
-            for case in self.valid_cases
-        ]
-
-    def create_dataset_json(self, path: PathLike = 'dataset.json', is_testset: bool = False) -> Dict:
-        """
-        Create dataset.json for nnUNet raw data archive.
-
-        Parameters
-        ----------
-        path: PathLike, default: nnU-Net raw data archive folder / task / dataset.json
-            path to save dataset info to. If None, will not output a file.
-        is_testset: bool, default: False
-            whether this conversation was a test set or a training set.
-
-        Returns
-        -------
-        dataset : dict
-            contents of dataset.json
-        """
-        if path is None:
-            return
-
-        dataset_path = self.scans_out_dir.parent / path
-        if dataset_path.exists():
-            logging.info(f"Dataset info already exists at {dataset_path}, saving to ...-conflict.json")
-            dataset_path = dataset_path.with_stem(dataset_path.stem + "-conflict")
-
-        logging.info(f'Saving dataset info to {dataset_path}')
-
-        # use contents of archive->dataset_json as starting point
-        dataset_settings = self.settings.dataset_json
-        if 'name' not in dataset_settings:
-            dataset_settings['name'] = '_'.join(self.settings.task_name.split('_')[1:])
-
-        if is_testset:
-            dataset_settings["numTest"] = len(self.cases)
-            dataset_settings["test"] = self._prepare_dataset_paths()
-            if "numTraining" not in dataset_settings:
-                dataset_settings["numTraining"] = 0
-                dataset_settings["training"] = []
-        else:
-            dataset_settings['numTraining'] = len(self.cases)
-            dataset_settings["training"] = self._prepare_dataset_paths()
-            if "numTest" not in dataset_settings:
-                dataset_settings["numTest"] = 0
-                dataset_settings["test"] = []
-
-        with open(dataset_path, 'w') as fp:
-            json.dump(dataset_settings, fp, indent=4)
-
-        return dataset_settings
-
-    @property
-    def valid_cases(self):
-        return [case for case in self.cases if case.is_valid]
+#  Copyright 2022 Diagnostic Image Analysis Group, Radboudumc, Nijmegen, The Netherlands
+#
+#  Licensed under the Apache License, Version 2.0 (the "License");
+#  you may not use this file except in compliance with the License.
+#  You may obtain a copy of the License at
+#
+#      http://www.apache.org/licenses/LICENSE-2.0
+#
+#  Unless required by applicable law or agreed to in writing, software
+#  distributed under the License is distributed on an "AS IS" BASIS,
+#  WITHOUT WARRANTIES OR CONDITIONS OF ANY KIND, either express or implied.
+#  See the License for the specific language governing permissions and
+#  limitations under the License.
+
+
+import json
+import logging
+from dataclasses import dataclass, field
+from pathlib import Path
+from typing import Any, Callable, Dict, List, Optional, Union
+
+import jsonschema
+import SimpleITK as sitk
+
+from picai_prep.converter import Case, Converter
+from picai_prep.data_utils import PathLike, atomic_image_write
+from picai_prep.preprocessing import PreprocessingSettings, Sample
+from picai_prep.utilities import mha2nnunet_schema, plural
+
+
+@dataclass
+class MHA2nnUNetSettings:
+    dataset_json: Dict[str, Any]
+    preprocessing: PreprocessingSettings
+    scans_dirname: PathLike = "imagesTr"
+    annotation_dirname: PathLike = "labelsTr"
+    annotation_preprocess_func: Optional[Callable[[sitk.Image], sitk.Image]] = None
+    annotation_postprocess_func: Optional[Callable[[sitk.Image], sitk.Image]] = None
+    scan_preprocess_func: Optional[Callable[[sitk.Image], sitk.Image]] = None
+    scan_postprocess_func: Optional[Callable[[sitk.Image], sitk.Image]] = None
+    num_threads: int = 4
+    verbose: int = 1
+
+    @property
+    def task_name(self) -> str:
+        return self.dataset_json['task']
+
+
+@dataclass
+class _MHA2nnUNetCaseBase:
+    scans_dir: Path
+    annotations_dir: Path
+    scan_paths: List[Path]
+    settings: MHA2nnUNetSettings
+
+
+@dataclass
+class MHA2nnUNetCase(Case, _MHA2nnUNetCaseBase):
+    annotation_path: Optional[Path] = None
+    verified_scan_paths: List[Path] = field(default_factory=list)
+    skip_conversion: bool = False
+
+    def __post_init__(self) -> None:
+        if self.annotations_dir and self.annotation_path:
+            self.annotation_path = self.annotations_dir / self.annotation_path
+
+    def convert_item(self, scans_out_dir: Path, annotations_out_dir: Path) -> None:
+        self.initialize(scans_out_dir, annotations_out_dir)
+        if self.skip_conversion:
+            return
+        self.process_and_write(scans_out_dir, annotations_out_dir)
+
+    def initialize(self, scans_out_dir: Path, annotations_out_dir: Path):
+        # check if all output paths exist
+        if self.output_files_exist(scans_out_dir=scans_out_dir, annotations_out_dir=annotations_out_dir):
+            self.skip_conversion = True
+            return
+
+        self.write_log(f'Importing {plural(len(self.scan_paths), "scan")}')
+
+        missing_paths = []
+        for scan_path in self.scan_paths:
+            # check (relative) path of input scans
+            path = self.scans_dir / scan_path
+            if not path.exists():
+                missing_paths.append(path)
+                continue
+
+            self.verified_scan_paths.append(path)
+            self.write_log(f'\t+ ({len(self.verified_scan_paths)}) {path}')
+
+        if len(missing_paths) > 0:
+            raise FileNotFoundError(','.join([str(p) for p in missing_paths]))
+
+        if self.annotation_path:
+            self.write_log('Importing annotation')
+            if not self.annotation_path.exists():
+                raise FileNotFoundError(self.annotation_path)
+
+            self.write_log(f'\t+ {self.annotation_path}')
+
+    def output_files_exist(self, scans_out_dir: Path, annotations_out_dir: Path) -> bool:
+        """
+        Check whether all preprocessed scans (and annotation) already exist.
+        """
+        destination_paths = [
+            scans_out_dir / f"{self.subject_id}_{i:04d}.nii.gz"
+            for i in range(len(self.verified_scan_paths))
+        ]
+        if self.annotation_path:
+            destination_paths.append(annotations_out_dir / f"{self.subject_id}.nii.gz")
+        if all(path.exists() for path in destination_paths):
+            return True
+
+    def process_and_write(self, scans_out_dir: Path, annotations_out_dir: Path) -> None:
+        """
+        Read scans (and annotation), perform preprocessing and write to disk.
+        """
+        self.write_log(
+            f'Writing {plural(len(self.verified_scan_paths), "scan")}'
+            + ' including annotation' if self.annotation_path else ''
+        )
+
+        scans = [sitk.ReadImage(path.as_posix()) for path in self.verified_scan_paths]
+        lbl = sitk.ReadImage(self.annotation_path.as_posix()) if self.annotation_path else None
+
+        # set up Sample
+        sample = Sample(
+            scans=scans,
+            lbl=lbl,
+            settings=self.settings.preprocessing,
+            lbl_preprocess_func=self.settings.annotation_preprocess_func,
+            lbl_postprocess_func=self.settings.annotation_postprocess_func,
+            scan_preprocess_func=self.settings.scan_preprocess_func,
+            scan_postprocess_func=self.settings.scan_postprocess_func,
+            name=self.subject_id
+        )
+
+        # perform preprocessing
+        sample.preprocess()
+
+        # write images
+        for i, scan in enumerate(sample.scans):
+            destination_path = scans_out_dir / f"{self.subject_id}_{i:04d}.nii.gz"
+            atomic_image_write(scan, path=destination_path, mkdir=True)
+            self.write_log(f'Wrote image to {destination_path}')
+
+        if lbl:
+            destination_path = annotations_out_dir / f"{self.subject_id}.nii.gz"
+            atomic_image_write(sample.lbl, path=annotations_out_dir / f"{self.subject_id}.nii.gz", mkdir=True)
+            self.write_log(f'Wrote annotation to {destination_path}')
+
+    def compile_log(self) -> Optional[str]:
+        if self.settings.verbose == 0:
+            # logging is disabled
+            return None
+
+        if self.skip_conversion:
+            return f"Skipping {self.subject_id}, already converted."
+
+        if self.is_valid:
+            if self.settings.verbose >= 2:
+                # conversion was successful and verbose logging is enabled
+                return '\n'.join(['=' * 120,
+                                  f'CASE {self.subject_id}',
+                                  f'\tPATIENT ID\t{self.patient_id}',
+                                  f'\tSTUDY ID\t{self.study_id}\n',
+                                  *self._log])
+            else:
+                # conversion was successful and short logging is enabled
+                return '\n'.join([f'CASE {self.subject_id} successfully converted'])
+        else:
+            # conversion failed, log everything
+
+            return '\n'.join(['=' * 120,
+                              f'CASE {self.subject_id}',
+                              f'\tPATIENT ID\t{self.patient_id}',
+                              f'\tSTUDY ID\t{self.study_id}\n',
+                              *self._log,
+                              'Error:',
+                              self.error_trace])
+
+
+class MHA2nnUNetConverter(Converter):
+    def __init__(
+        self,
+        output_dir: PathLike,
+        scans_dir: PathLike,
+        mha2nnunet_settings: Union[PathLike, Dict],
+        scans_out_dirname: str = 'imagesTr',
+        annotations_dir: Optional[PathLike] = None,
+        annotations_out_dirname: Optional[str] = 'labelsTr',
+    ):
+        """
+        Convert an MHA Archive to an nnUNet Raw Data Archive.
+        See https://github.com/DIAGNijmegen/picai_prep for additional documentation.
+
+        Parameters
+        ----------
+        output_dir: PathLike
+            path to store the resulting nnUNet archive.
+        scans_dir: PathLike
+            directory name to store scans in, relative to `output_dir`.
+        scans_out_dirname: str, default: 'imagesTr'
+            dirname to store scan output, will be a direct descendant of `output_dir`.
+        annotations_dir: PathLike
+            path to the annotations archive. Used as base path for the relative paths of the archive items.
+        annotations_out_dirname: str, default: 'labelsTr'
+            dirname to store annotation output, will be a direct descendant of `output_dir`.
+        mha2nnunet_settings: Union[PathLike, Dict]
+            object with cases, nnUNet-shaped dataset.json and optional parameters.
+            May be a dictionary containing mappings, dataset.json, and optionally options,
+            or a path to a JSON file with these elements.
+            - dataset_json: see nnU-Net's dataset conversion on details for the dataset.json file:
+                https://github.com/MIC-DKFZ/nnUNet/blob/master/documentation/dataset_conversion.md
+            - cases: list of objects. Each case should be an object with a patient_id,
+                study_id, relative paths to scans and optionally a path to an annotation
+            - options: (optional)
+                - num_threads: number of multithreading threads.
+                    Default: 4.
+                - verbose: control logfile verbosity. 0 does not output a logfile,
+                    1 logs cases which have critically failed, 2 logs all cases (may lead to
+                    very large log files)
+                    Default: 1
+        """
+        if isinstance(mha2nnunet_settings, (Path, str)):
+            with open(mha2nnunet_settings) as fp:
+                mha2nnunet_settings = json.load(fp)
+
+        # validate and parse settings
+        jsonschema.validate(mha2nnunet_settings, mha2nnunet_schema, cls=jsonschema.Draft7Validator)
+        self.settings = MHA2nnUNetSettings(
+            dataset_json=mha2nnunet_settings['dataset_json'],
+            preprocessing=PreprocessingSettings(**mha2nnunet_settings['preprocessing']),
+            **mha2nnunet_settings.get('options', {})
+        )
+
+        # set up paths and create output directory
+        self.scans_dir = Path(scans_dir)
+        self.annotations_dir = Path(annotations_dir) if annotations_dir else None
+
+        output_dir = Path(output_dir)
+        output_dir.mkdir(parents=True, exist_ok=True)
+
+        self.scans_out_dir = output_dir / self.settings.task_name / scans_out_dirname
+        self.annotations_out_dir = output_dir / self.settings.task_name / annotations_out_dirname if annotations_dir else None
+
+        # initialize cases to convert
+        self.cases = self._init_cases(mha2nnunet_settings['archive'])
+
+        # set up logfile
+        self.initialize_log(output_dir, self.settings.verbose)
+
+    def _init_cases(self, archive: List[Dict[str, Any]]) -> List[MHA2nnUNetCase]:
+        return [
+            MHA2nnUNetCase(scans_dir=self.scans_dir, annotations_dir=self.annotations_dir, settings=self.settings, **kwargs)
+            for kwargs in archive
+        ]
+
+    def convert(self):
+        self._convert(
+            title='MHA2nnUNet',
+            cases=self.cases,
+            parameters={
+                'scans_out_dir': self.scans_out_dir,
+                'annotations_out_dir': self.annotations_out_dir
+            },
+            num_threads=self.settings.num_threads,
+        )
+
+    def _prepare_dataset_paths(self):
+        """Prepare paths to scans and annotation in nnU-Net dataset.json format"""
+        return [
+            {
+                "image": f"./{self.scans_out_dir.name}/{case.subject_id}.nii.gz",
+                "label": f"./{self.annotations_out_dir.name}/{case.subject_id}.nii.gz"
+            }
+            for case in self.valid_cases
+        ]
+
+    def create_dataset_json(self, path: PathLike = 'dataset.json', is_testset: bool = False) -> Dict:
+        """
+        Create dataset.json for nnUNet raw data archive.
+
+        Parameters
+        ----------
+        path: PathLike, default: nnU-Net raw data archive folder / task / dataset.json
+            path to save dataset info to. If None, will not output a file.
+        is_testset: bool, default: False
+            whether this conversation was a test set or a training set.
+
+        Returns
+        -------
+        dataset : dict
+            contents of dataset.json
+        """
+        if path is None:
+            return
+
+        dataset_path = self.scans_out_dir.parent / path
+        if dataset_path.exists():
+            logging.info(f"Dataset info already exists at {dataset_path}, saving to ...-conflict.json")
+            dataset_path = dataset_path.with_stem(dataset_path.stem + "-conflict")
+
+        logging.info(f'Saving dataset info to {dataset_path}')
+
+        # use contents of archive->dataset_json as starting point
+        dataset_settings = self.settings.dataset_json
+        if 'name' not in dataset_settings:
+            dataset_settings['name'] = '_'.join(self.settings.task_name.split('_')[1:])
+
+        if is_testset:
+            dataset_settings["numTest"] = len(self.cases)
+            dataset_settings["test"] = self._prepare_dataset_paths()
+            if "numTraining" not in dataset_settings:
+                dataset_settings["numTraining"] = 0
+                dataset_settings["training"] = []
+        else:
+            dataset_settings['numTraining'] = len(self.cases)
+            dataset_settings["training"] = self._prepare_dataset_paths()
+            if "numTest" not in dataset_settings:
+                dataset_settings["numTest"] = 0
+                dataset_settings["test"] = []
+
+        with open(dataset_path, 'w') as fp:
+            json.dump(dataset_settings, fp, indent=4)
+
+        return dataset_settings
+
+    @property
+    def valid_cases(self):
+        return [case for case in self.cases if case.is_valid]